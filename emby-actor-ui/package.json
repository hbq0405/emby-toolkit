--- conflicted
+++ resolved
@@ -1,11 +1,7 @@
 {
   "name": "emby-actor-ui",
   "private": true,
-<<<<<<< HEAD
-  "version": "3.9.1",
-=======
   "version": "3.9.2",
->>>>>>> 26146c0c
   "type": "module",
   "scripts": {
     "dev": "vite --force",
